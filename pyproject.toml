[project]
name = "cv-adapt"
version = "0.1.0"
description = "Application for adapting CV and generating cover letters based on job descriptions"
readme = "README.md"
requires-python = ">=3.12"
dependencies = [
    "fast-langdetect>=0.2.4",
    "jinja2>=3.1.5",
    "pydantic>=2.5.2",
    "pydantic-ai>=0.0.18",
    "rich>=13.7.0",
]

[tool.pytest.ini_options]
testpaths = ["tests"]
python_files = ["test_*.py"]
addopts = "-ra -q"

[tool.ruff]
line-length = 88

[tool.ruff.lint]
select = ["E", "F", "I"]
ignore = []
fixable = ["ALL"]
unfixable = []

[tool.mypy]
python_version = "3.12"
warn_return_any = true
warn_unused_configs = true
disallow_untyped_defs = true

[dependency-groups]
dev = [
    "types-pyyaml>=6.0.12.20241230",
    "mypy>=1.14.1",
    "pre-commit>=4.0.1",
    "pytest>=8.3.4",
    "pytest-cov>=4.1.0",
    "ruff>=0.9.1",
    "ipykernel>=6.29.5",
    "ipywidgets>=8.1.5",
    "logfire>=3.2.0",
    "pydantic-ai[logfire]>=0.0.19",
]
docs = [
    "mkdocs>=1.6.1",
    "mkdocs-material>=9.5.50",
    "mkdocstrings[python]>=0.27.0",
<<<<<<< HEAD
]
backend = [
    "fastapi>=0.115.8",
    "python-multipart>=0.0.20",
    "uvicorn>=0.34.0",
=======
    "pytest-asyncio>=0.25.3",
>>>>>>> 54ad1f3d
]<|MERGE_RESOLUTION|>--- conflicted
+++ resolved
@@ -49,13 +49,10 @@
     "mkdocs>=1.6.1",
     "mkdocs-material>=9.5.50",
     "mkdocstrings[python]>=0.27.0",
-<<<<<<< HEAD
+    "pytest-asyncio>=0.25.3",
 ]
 backend = [
     "fastapi>=0.115.8",
     "python-multipart>=0.0.20",
     "uvicorn>=0.34.0",
-=======
-    "pytest-asyncio>=0.25.3",
->>>>>>> 54ad1f3d
 ]