FROM node:22-alpine3.21

<<<<<<< HEAD
RUN apk add --no-cache just uv gcc python3-dev musl-dev linux-headers postgresql-client
=======
RUN apk add --no-cache just uv gcc python3-dev musl-dev linux-headers typst
>>>>>>> aa5de129

COPY docker-entrypoint.sh /usr/local/bin/
RUN chmod +x /usr/local/bin/docker-entrypoint.sh

EXPOSE 3000:3000

ENTRYPOINT ["/usr/local/bin/docker-entrypoint.sh"]
CMD ["sleep", "infinity"]<|MERGE_RESOLUTION|>--- conflicted
+++ resolved
@@ -1,10 +1,6 @@
 FROM node:22-alpine3.21
 
-<<<<<<< HEAD
-RUN apk add --no-cache just uv gcc python3-dev musl-dev linux-headers postgresql-client
-=======
-RUN apk add --no-cache just uv gcc python3-dev musl-dev linux-headers typst
->>>>>>> aa5de129
+RUN apk add --no-cache just uv gcc python3-dev musl-dev linux-headers typst postgresql-client
 
 COPY docker-entrypoint.sh /usr/local/bin/
 RUN chmod +x /usr/local/bin/docker-entrypoint.sh
